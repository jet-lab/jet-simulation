--- conflicted
+++ resolved
@@ -169,7 +169,6 @@
         Ok(runtime)
     }
 
-<<<<<<< HEAD
     /// Get the underlying [RpcClient]
     pub fn client(&self) -> &RpcClient {
         &self.0.rpc
@@ -178,14 +177,13 @@
     /// Get the underlying transaction config
     pub fn tx_config(&self) -> Option<&RpcSendTransactionConfig> {
         self.0.tx_config.as_ref()
-=======
+    }
     pub async fn request_airdrop(&self, sol: u64) -> Result<Signature> {
         Ok(self
             .0
             .rpc
             .request_airdrop(&self.payer().pubkey(), sol * LAMPORTS_PER_SOL)
             .await?)
->>>>>>> bac13fe6
     }
 }
 
